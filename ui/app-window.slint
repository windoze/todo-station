--- conflicted
+++ resolved
@@ -425,11 +425,7 @@
         HorizontalLayout {
             height: root.height;
             VerticalBox {
-<<<<<<< HEAD
-                width: (root.show-time ? 90px : 10px) * AppData.font-scale;
-=======
                 width: root.show-time ? 90px : 10px;
->>>>>>> e465c868
                 height: root.height;
                 visible: root.show-time;
                 Text {
